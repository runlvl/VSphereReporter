modules = ["python-3.11"]

[nix]
channel = "stable-24_05"
packages = ["freetype", "gettext", "glibcLocales", "ncurses"]

[workflows]
runButton = "Project"

[[workflows.workflow]]
name = "Project"
mode = "parallel"
author = "agent"

[[workflows.workflow.tasks]]
task = "workflow.run"
args = "VSphereReporter"

[[workflows.workflow.tasks]]
task = "workflow.run"
args = "run_vsphere_reporter"

[[workflows.workflow.tasks]]
task = "workflow.run"
args = "VSphereReporterCLI"

[[workflows.workflow.tasks]]
task = "workflow.run"
args = "VSphereReporterLinux"

[[workflows.workflow.tasks]]
task = "workflow.run"
args = "VSphereReporterWindows"

[[workflows.workflow.tasks]]
task = "workflow.run"
args = "VSphereReporterFinal"

[[workflows.workflow.tasks]]
task = "workflow.run"
args = "VMwareMonitor_v24_3_Final"

[[workflows.workflow.tasks]]
task = "workflow.run"
args = "VMwareMonitorEnhanced"

[[workflows.workflow.tasks]]
task = "workflow.run"
args = "VSphereReporterV26Demo"

[[workflows.workflow.tasks]]
task = "workflow.run"
args = "VSphereReporterV27Demo"

[[workflows.workflow.tasks]]
task = "workflow.run"
args = "VSphereReporterV28Demo"

[[workflows.workflow.tasks]]
task = "workflow.run"
args = "VSphereReporterV29Demo"

[[workflows.workflow.tasks]]
task = "workflow.run"
args = "VSphereReporterV29DemoPackage"

[[workflows.workflow.tasks]]
task = "workflow.run"
args = "Downloads"

[[workflows.workflow.tasks]]
task = "workflow.run"
args = "VSphereReporterV29Web"

[[workflows.workflow.tasks]]
task = "workflow.run"
args = "StaticDemo"

[[workflows.workflow.tasks]]
task = "workflow.run"
args = "StaticDemoV29"

[[workflows.workflow.tasks]]
task = "workflow.run"
args = "VSphereReporterV29Test"

[[workflows.workflow.tasks]]
task = "workflow.run"
args = "VSphereReporterV29Fixed"

[[workflows.workflow.tasks]]
task = "workflow.run"
args = "VSphereReporterV10TestRefresh"

[[workflows.workflow.tasks]]
task = "workflow.run"
args = "VSphereReporterV10Test"

[[workflows.workflow.tasks]]
task = "workflow.run"
args = "VSphereReporterV19"

[[workflows.workflow.tasks]]
task = "workflow.run"
args = "DownloadsV19"

[[workflows.workflow.tasks]]
task = "workflow.run"
args = "VSphereReporterV19Fixed"

[[workflows.workflow.tasks]]
task = "workflow.run"
args = "VSphereReporterV19_1"

[[workflows.workflow.tasks]]
task = "workflow.run"
args = "VSphereReporterV19_1_Final"

[[workflows.workflow.tasks]]
task = "workflow.run"
args = "VSphereReporterV19_1_Direct"

[[workflows.workflow.tasks]]
task = "workflow.run"
args = "DownloadPackage"

[[workflows.workflow.tasks]]
task = "workflow.run"
args = "DownloadsV19Direct"

[[workflows.workflow.tasks]]
task = "workflow.run"
args = "DownloadsRoot"

[[workflows.workflow.tasks]]
task = "workflow.run"
args = "DirectDownload"

[[workflows.workflow.tasks]]
task = "workflow.run"
args = "DirectDownload2"

[[workflows.workflow.tasks]]
task = "workflow.run"
args = "VSphereReporterV22"

[[workflows.workflow.tasks]]
task = "workflow.run"
args = "VSphereReporterV22Latest"

[[workflows.workflow.tasks]]
task = "workflow.run"
args = "BechtleVSphereV01Download"

[[workflows.workflow]]
name = "VSphereReporter"
author = "agent"

[workflows.workflow.metadata]
agentRequireRestartOnSave = false

[[workflows.workflow.tasks]]
task = "packager.installForAll"

[[workflows.workflow.tasks]]
task = "shell.exec"
args = "pip install -r requirements.txt || pip install pyVmomi>=7.0.0 PyQt5>=5.15.0 reportlab>=3.6.0 python-docx>=0.8.11 jinja2>=3.0.0 humanize>=3.0.0 && python vsphere_reporter.py"
waitForPort = 5000

[[workflows.workflow]]
name = "run_vsphere_reporter"
author = "agent"

[workflows.workflow.metadata]
agentRequireRestartOnSave = false

[[workflows.workflow.tasks]]
task = "packager.installForAll"

[[workflows.workflow.tasks]]
task = "shell.exec"
args = "python vsphere_reporter.py"

[[workflows.workflow]]
name = "VSphereReporterCLI"
author = "agent"

[workflows.workflow.metadata]
agentRequireRestartOnSave = false

[[workflows.workflow.tasks]]
task = "packager.installForAll"

[[workflows.workflow.tasks]]
task = "shell.exec"
args = "python vsphere_reporter_cli.py --help"

[[workflows.workflow]]
name = "VSphereReporterLinux"
author = "agent"

[workflows.workflow.metadata]
agentRequireRestartOnSave = false

[[workflows.workflow.tasks]]
task = "packager.installForAll"

[[workflows.workflow.tasks]]
task = "shell.exec"
args = "python vsphere_reporter_linux.py"

[[workflows.workflow]]
name = "VSphereReporterWindows"
author = "agent"

[workflows.workflow.metadata]
agentRequireRestartOnSave = false

[[workflows.workflow.tasks]]
task = "packager.installForAll"

[[workflows.workflow.tasks]]
task = "shell.exec"
args = "python vsphere_reporter.py"
waitForPort = 5000

[[workflows.workflow]]
name = "VSphereReporterFinal"
author = "agent"

[workflows.workflow.metadata]
agentRequireRestartOnSave = false

[[workflows.workflow.tasks]]
task = "packager.installForAll"

[[workflows.workflow.tasks]]
task = "shell.exec"
args = "cd vsphere-gui-fixed && python vsphere_reporter.py"

[[workflows.workflow]]
name = "VMwareMonitor_v24_3_Final"
author = "agent"

[workflows.workflow.metadata]
agentRequireRestartOnSave = false

[[workflows.workflow.tasks]]
task = "packager.installForAll"

[[workflows.workflow.tasks]]
task = "shell.exec"
args = "cd vsphere-reporter-fixed && VSPHERE_REPORTER_DEBUG=1 python vsphere_reporter.py"
waitForPort = 5000

[[workflows.workflow]]
name = "VMwareMonitorEnhanced"
author = "agent"

[workflows.workflow.metadata]
agentRequireRestartOnSave = false

[[workflows.workflow.tasks]]
task = "packager.installForAll"

[[workflows.workflow.tasks]]
task = "shell.exec"
args = "cd vsphere-reporter-fixed && VSPHERE_REPORTER_DEBUG=1 python vsphere_reporter.py"

[[workflows.workflow]]
name = "VSphereReporterV26Demo"
author = "agent"

[workflows.workflow.metadata]
agentRequireRestartOnSave = false

[[workflows.workflow.tasks]]
task = "packager.installForAll"

[[workflows.workflow.tasks]]
task = "shell.exec"
args = "cd release/v26.0/ && python -m http.server 5005"
waitForPort = 5005

[[workflows.workflow]]
name = "VSphereReporterV27Demo"
author = "agent"

[workflows.workflow.metadata]
agentRequireRestartOnSave = false

[[workflows.workflow.tasks]]
task = "shell.exec"
args = "cd release/v27.0/ && python -m http.server 5007"
waitForPort = 5007

[[workflows.workflow]]
name = "VSphereReporterV28Demo"
author = "agent"

[[workflows.workflow.tasks]]
task = "shell.exec"
args = "cd release/v28.0/ && python -m http.server 5008"
waitForPort = 5008

[[workflows.workflow]]
name = "VSphereReporterV29Demo"
author = "agent"

[[workflows.workflow.tasks]]
task = "shell.exec"
args = "cd vsphere-reporter-v29.0 && python -m http.server 5000"
waitForPort = 5000

[[workflows.workflow]]
name = "VSphereReporterV29DemoPackage"
author = "agent"

[[workflows.workflow.tasks]]
task = "shell.exec"
args = "cd vsphere-reporter-v29.0-package && python run.py"
waitForPort = 6000

[[workflows.workflow]]
name = "Downloads"
author = "agent"

[[workflows.workflow.tasks]]
task = "shell.exec"
args = "cd release/downloads && python -m http.server 5000"
waitForPort = 5000

[[workflows.workflow]]
name = "VSphereReporterV29Web"
author = "agent"

[[workflows.workflow.tasks]]
task = "shell.exec"
args = "cd vsphere-reporter-v29.0-package && python run.py"
waitForPort = 5001

[[workflows.workflow]]
name = "StaticDemo"
author = "agent"

[[workflows.workflow.tasks]]
task = "shell.exec"
args = "cd vsphere-reporter-v29.0-package/static && python -m http.server 5000"
waitForPort = 5000

[[workflows.workflow]]
name = "StaticDemoV29"
author = "agent"

[[workflows.workflow.tasks]]
task = "shell.exec"
args = "cd vsphere-reporter-v29.0-package/static && python -m http.server 5009"
waitForPort = 5009

[[workflows.workflow]]
name = "VSphereReporterV29Test"
author = "agent"

[[workflows.workflow.tasks]]
task = "shell.exec"
args = "cd vsphere-reporter-v29.0-package-fixed && python app.py --port 5002"
waitForPort = 5002

[[workflows.workflow]]
name = "VSphereReporterV29Fixed"
author = "agent"

[[workflows.workflow.tasks]]
task = "shell.exec"
args = "cd vsphere-reporter-v29.0-package-fixed && python run.py --port 5003"
waitForPort = 5003

[[workflows.workflow]]
name = "VSphereReporterV10TestRefresh"
author = "agent"

[[workflows.workflow.tasks]]
task = "shell.exec"
args = "cd vsphere-reporter-v29.0-final-fixed-v10 && python run.py --port 5004"
waitForPort = 5004

[[workflows.workflow]]
name = "VSphereReporterV10Test"
author = "agent"

[[workflows.workflow.tasks]]
task = "shell.exec"
args = "cd vsphere-reporter-v29.0-final-fixed-v10 && python run.py --port 5004"
waitForPort = 5004

[[workflows.workflow]]
name = "VSphereReporterV19"
author = "agent"

[[workflows.workflow.tasks]]
task = "shell.exec"
args = "cd vsphere-reporter-v29.0-final-fixed-v19 && python run.py --port 5003"
waitForPort = 5003

[[workflows.workflow]]
name = "DownloadsV19"
author = "agent"

[[workflows.workflow.tasks]]
task = "shell.exec"
args = "cd release/downloads && python -m http.server 5010"
waitForPort = 5010

[[workflows.workflow]]
name = "VSphereReporterV19Fixed"
author = "agent"

[[workflows.workflow.tasks]]
task = "shell.exec"
args = "cd vsphere-reporter-v29.0-final-fixed-v19 && python app.py"
waitForPort = 5006

[[workflows.workflow]]
name = "VSphereReporterV19_1"
author = "agent"

[[workflows.workflow.tasks]]
task = "shell.exec"
args = "cd vsphere-reporter-v29.0-final-fixed-v19 && python run.py --port 5013"
waitForPort = 5013

[[workflows.workflow]]
name = "VSphereReporterV19_1_Final"
author = "agent"

[[workflows.workflow.tasks]]
task = "shell.exec"
args = "cd vsphere-reporter-v29.0-final-fixed-v19 && python run.py --port 5020"
waitForPort = 5020

[[workflows.workflow]]
name = "VSphereReporterV19_1_Direct"
author = "agent"

[[workflows.workflow.tasks]]
task = "shell.exec"
args = "cd vsphere-reporter-v29.0-final-fixed-v19 && python app.py"
waitForPort = 5003

[[workflows.workflow]]
name = "DownloadPackage"
author = "agent"

[[workflows.workflow.tasks]]
task = "shell.exec"
args = "cd release && mkdir -p downloads-web && cp downloads/vsphere-reporter-v29.0-web-final-fixed-v19.1-final-18-clean.zip downloads-web/ && cd downloads-web && python -m http.server 5030"
waitForPort = 5030

[[workflows.workflow]]
name = "DownloadsV19Direct"
author = "agent"

[[workflows.workflow.tasks]]
task = "shell.exec"
args = "cd release/downloads && python -m http.server 5000"
waitForPort = 5000

[[workflows.workflow]]
name = "DownloadsRoot"
author = "agent"

[[workflows.workflow.tasks]]
task = "shell.exec"
args = "cd . && python -m http.server 5050"
waitForPort = 5050

[[workflows.workflow]]
name = "DirectDownload"
author = "agent"

[[workflows.workflow.tasks]]
task = "shell.exec"
args = "cd DirectDownload && python -m http.server 5000"
waitForPort = 5000

[[workflows.workflow]]
name = "DirectDownload2"
author = "agent"

[[workflows.workflow.tasks]]
task = "shell.exec"
args = "cd DirectDownload && python -m http.server 8080"
waitForPort = 8080

[[workflows.workflow]]
name = "VSphereReporterV22"
author = "agent"

[[workflows.workflow.tasks]]
task = "shell.exec"
args = "cd vsphere-reporter-v29.0-final-fixed-v19 && VSPHERE_REPORTER_PORT=5022 VSPHERE_REPORTER_DEBUG=1 python app.py"
waitForPort = 5022

[[workflows.workflow]]
name = "VSphereReporterV22Latest"
author = "agent"

[[workflows.workflow.tasks]]
task = "shell.exec"
args = "cd vsphere-reporter-v29.0-final-fixed-v19 && VSPHERE_REPORTER_PORT=5050 python app.py"
waitForPort = 5050

[[workflows.workflow]]
name = "BechtleVSphereV01Download"
author = "agent"

[[workflows.workflow.tasks]]
task = "shell.exec"
<<<<<<< HEAD
args = "mkdir -p download && cp bechtle-vsphere-reporter-v0.1.zip download/ && cd download && python -m http.server 5500"
waitForPort = 5500
=======
args = "cd download && python -m http.server 8888"
waitForPort = 8888

[[workflows.workflow]]
name = "BechleVSphereV01"
author = "agent"

[[workflows.workflow.tasks]]
task = "shell.exec"
args = "cd bechtle-vsphere-reporter-v0.1 && VSPHERE_REPORTER_PORT=5012 python app.py"
waitForPort = 5012
>>>>>>> 4d8514fb

[deployment]
run = ["sh", "-c", "pip install -r requirements.txt || pip install pyVmomi>=7.0.0 PyQt5>=5.15.0 reportlab>=3.6.0 python-docx>=0.8.11 jinja2>=3.0.0 humanize>=3.0.0 && python vsphere_reporter.py"]

[[ports]]
localPort = 5000
externalPort = 80

[[ports]]
localPort = 5001
externalPort = 3000

[[ports]]
localPort = 5002
externalPort = 3001

[[ports]]
localPort = 5003
externalPort = 4200

[[ports]]
localPort = 5004
externalPort = 8008

[[ports]]
localPort = 5005
externalPort = 3002

[[ports]]
localPort = 5006
externalPort = 8080

[[ports]]
localPort = 5007
externalPort = 3003

[[ports]]
localPort = 5008
externalPort = 5000

[[ports]]
localPort = 5009
externalPort = 6000

[[ports]]
localPort = 5010
externalPort = 5173

[[ports]]
localPort = 5011
externalPort = 8081

[[ports]]
localPort = 5015
externalPort = 8099

[[ports]]
localPort = 5030
externalPort = 9000

[[ports]]
localPort = 5555
externalPort = 6800

[[ports]]
localPort = 6000
externalPort = 8000<|MERGE_RESOLUTION|>--- conflicted
+++ resolved
@@ -516,10 +516,6 @@
 
 [[workflows.workflow.tasks]]
 task = "shell.exec"
-<<<<<<< HEAD
-args = "mkdir -p download && cp bechtle-vsphere-reporter-v0.1.zip download/ && cd download && python -m http.server 5500"
-waitForPort = 5500
-=======
 args = "cd download && python -m http.server 8888"
 waitForPort = 8888
 
@@ -531,7 +527,6 @@
 task = "shell.exec"
 args = "cd bechtle-vsphere-reporter-v0.1 && VSPHERE_REPORTER_PORT=5012 python app.py"
 waitForPort = 5012
->>>>>>> 4d8514fb
 
 [deployment]
 run = ["sh", "-c", "pip install -r requirements.txt || pip install pyVmomi>=7.0.0 PyQt5>=5.15.0 reportlab>=3.6.0 python-docx>=0.8.11 jinja2>=3.0.0 humanize>=3.0.0 && python vsphere_reporter.py"]
